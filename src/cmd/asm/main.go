// Copyright 2014 The Go Authors. All rights reserved.
// Use of this source code is governed by a BSD-style
// license that can be found in the LICENSE file.

package main

import (
	"bufio"
	"flag"
	"fmt"
	"log"
	"os"

	"cmd/asm/internal/arch"
	"cmd/asm/internal/asm"
	"cmd/asm/internal/flags"
	"cmd/asm/internal/lex"

	"cmd/internal/bio"
	"cmd/internal/obj"
	"cmd/internal/objabi"
)

func main() {
	log.SetFlags(0)
	log.SetPrefix("asm: ")

	GOARCH := objabi.GOARCH

	architecture := arch.Set(GOARCH)
	if architecture == nil {
		log.Fatalf("unrecognized architecture %s", GOARCH)
	}

	flags.Parse()

	ctxt := obj.Linknew(architecture.LinkArch)
	if *flags.PrintOut {
		ctxt.Debugasm = 1
	}
	ctxt.Flag_dynlink = *flags.Dynlink
	ctxt.Flag_shared = *flags.Shared || *flags.Dynlink
<<<<<<< HEAD
	ctxt.Flag_go115newobj = *flags.Go115Newobj
=======
	ctxt.Flag_newobj = *flags.Newobj
	switch *flags.Spectre {
	default:
		log.Printf("unknown setting -spectre=%s", *flags.Spectre)
		os.Exit(2)
	case "":
		// nothing
	case "index":
		// known to compiler; ignore here so people can use
		// the same list with -gcflags=-spectre=LIST and -asmflags=-spectrre=LIST
	case "all", "ret":
		ctxt.Retpoline = true
	}

>>>>>>> 0cc12901
	ctxt.Bso = bufio.NewWriter(os.Stdout)
	defer ctxt.Bso.Flush()

	architecture.Init(ctxt)

	// Create object file, write header.
	buf, err := bio.Create(*flags.OutputFile)
	if err != nil {
		log.Fatal(err)
	}
	defer buf.Close()

	if !*flags.SymABIs {
		fmt.Fprintf(buf, "go object %s %s %s\n", objabi.GOOS, objabi.GOARCH, objabi.Version)
		fmt.Fprintf(buf, "!\n")
	}

	var ok, diag bool
	var failedFile string
	for _, f := range flag.Args() {
		lexer := lex.NewLexer(f)
		parser := asm.NewParser(ctxt, architecture, lexer)
		ctxt.DiagFunc = func(format string, args ...interface{}) {
			diag = true
			log.Printf(format, args...)
		}
		if *flags.SymABIs {
			ok = parser.ParseSymABIs(buf)
		} else {
			pList := new(obj.Plist)
			pList.Firstpc, ok = parser.Parse()
			// reports errors to parser.Errorf
			if ok {
				obj.Flushplist(ctxt, pList, nil, *flags.Importpath)
			}
		}
		if !ok {
			failedFile = f
			break
		}
	}
	if ok && !*flags.SymABIs {
		ctxt.NumberSyms(true)
		obj.WriteObjFile(ctxt, buf, "")
	}
	if !ok || diag {
		if failedFile != "" {
			log.Printf("assembly of %s failed", failedFile)
		} else {
			log.Print("assembly failed")
		}
		buf.Close()
		os.Remove(*flags.OutputFile)
		os.Exit(1)
	}
}<|MERGE_RESOLUTION|>--- conflicted
+++ resolved
@@ -40,10 +40,7 @@
 	}
 	ctxt.Flag_dynlink = *flags.Dynlink
 	ctxt.Flag_shared = *flags.Shared || *flags.Dynlink
-<<<<<<< HEAD
 	ctxt.Flag_go115newobj = *flags.Go115Newobj
-=======
-	ctxt.Flag_newobj = *flags.Newobj
 	switch *flags.Spectre {
 	default:
 		log.Printf("unknown setting -spectre=%s", *flags.Spectre)
@@ -57,7 +54,6 @@
 		ctxt.Retpoline = true
 	}
 
->>>>>>> 0cc12901
 	ctxt.Bso = bufio.NewWriter(os.Stdout)
 	defer ctxt.Bso.Flush()
 
